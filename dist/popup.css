body {
    font-family: Arial, sans-serif;
    min-width: 600px;
    max-width: 700px;
    background-color: #1e1e1e;
    color: #fff;
}

.popup-container {
    padding: 15px;
}

h2 {
    font-size: 18px;
    margin: 0 0 10px;
    color: #4CAF50;
}

ul#history-list {
    list-style: none;
    padding: 0;
}

ul#history-list li {
    padding: 5px 0;
    border-bottom: 1px solid #333;
}

ul#history-list li a {
    color: #9CDCFE;
    text-decoration: none;
}

ul#history-list li a:hover {
    text-decoration: underline;
<<<<<<< HEAD
}

.dwm-nav {
    display: flex;
    border: 1px solid black;
    border-radius: 15px;
    overflow: hidden;
    width: fit-content;
    /* top: 20px;
    left: 20px; */
}
.dwm-nav-item {
    padding: 5px 10px;
    cursor: pointer;
    border: none;
    background: rgb(134, 134, 134);
    font-size: 12px;
    font-weight: bold;
    color: black;
    transition: background 0.3s, color 0.3s;
}

.dwm-nav-item:not(:last-child) {
    border-right: 1px solid black;
}
.dwm-nav-item.active {
    background: #005eff;
    color: rgba(255, 255, 255, 0.95);
=======
>>>>>>> 376dc9b0
}<|MERGE_RESOLUTION|>--- conflicted
+++ resolved
@@ -1,7 +1,7 @@
 body {
     font-family: Arial, sans-serif;
-    min-width: 600px;
-    max-width: 700px;
+    min-width: 300px;
+    max-width: 400px;
     background-color: #1e1e1e;
     color: #fff;
 }
@@ -33,35 +33,4 @@
 
 ul#history-list li a:hover {
     text-decoration: underline;
-<<<<<<< HEAD
-}
-
-.dwm-nav {
-    display: flex;
-    border: 1px solid black;
-    border-radius: 15px;
-    overflow: hidden;
-    width: fit-content;
-    /* top: 20px;
-    left: 20px; */
-}
-.dwm-nav-item {
-    padding: 5px 10px;
-    cursor: pointer;
-    border: none;
-    background: rgb(134, 134, 134);
-    font-size: 12px;
-    font-weight: bold;
-    color: black;
-    transition: background 0.3s, color 0.3s;
-}
-
-.dwm-nav-item:not(:last-child) {
-    border-right: 1px solid black;
-}
-.dwm-nav-item.active {
-    background: #005eff;
-    color: rgba(255, 255, 255, 0.95);
-=======
->>>>>>> 376dc9b0
 }